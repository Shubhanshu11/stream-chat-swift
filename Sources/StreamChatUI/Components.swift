--- conflicted
+++ resolved
@@ -265,9 +265,6 @@
         deprecated,
         message: "Please use `Appearance.default.formatters.channelName` instead"
     )
-<<<<<<< HEAD
-    public var channelNamer: ChatChannelNamer = DefaultChatChannelNamer()
-=======
     public var channelNamer: ChatChannelNamer {
         get {
             DefaultChannelNameFormatter.channelNamer
@@ -276,7 +273,6 @@
             DefaultChannelNameFormatter.channelNamer = newValue
         }
     }
->>>>>>> 0a5e4030
 
     /// The collection view layout of the channel list.
     public var channelListLayout: UICollectionViewLayout.Type = ListCollectionViewLayout.self
